package polling

import (
	"context"
	"fmt"

	"github.com/weaveworks/tf-controller/internal/config"
)

const DefaultConfigMapName = "default/branch-planner"

<<<<<<< HEAD
func (s *Server) readConfig(ctx context.Context) (*config.Config, error) {
	configMap, err := config.ReadConfig(ctx, s.clusterClient, s.configMapRef)
=======
// Example ConfigMap
//
// The secret is a reference to a secret with a 'token' key.
//
// ---
// apiVersion: v1
// kind: ConfigMap
// metadata:
//   name: branch-planner
// data:
//   # Secret to use to use GitHub API.
//   # Key in the secret: token
//   secretNamespace: flux-system
//   secretName: branch-planner-token
//   # List of Terraform resources
//   resources: |-
//     - namespace: default
//       name: tf1
//     - namespace: default
//       name: tf2
//     - namespace: infra
//       name: tfcore
//     - namespace: team-a
//       name: helloworld-tf

type Config struct {
	Resources       []client.ObjectKey
	SecretNamespace string
	SecretName      string
}

func (s *Server) readConfig(ctx context.Context) (*Config, error) {
	configMap := &corev1.ConfigMap{}
	err := s.clusterClient.Get(ctx, s.configMapRef, configMap)
	if err != nil {
		return nil, fmt.Errorf("unable to get ConfigMap: %w", err)
	}

	config := &Config{}
	config.SecretNamespace = configMap.Data["secretNamespace"]
	config.SecretName = configMap.Data["secretName"]
	resourceData := configMap.Data["resources"]

	if config.SecretNamespace == "" {
		config.SecretNamespace = "default"
	}

	err = yaml.Unmarshal([]byte(resourceData), &config.Resources)
>>>>>>> 3d5e20e2
	if err != nil {
		return nil, fmt.Errorf("unable to read ConfigMap: %w", err)
	}

	return &configMap, nil
}<|MERGE_RESOLUTION|>--- conflicted
+++ resolved
@@ -2,69 +2,14 @@
 
 import (
 	"context"
-	"fmt"
 
 	"github.com/weaveworks/tf-controller/internal/config"
 )
 
 const DefaultConfigMapName = "default/branch-planner"
 
-<<<<<<< HEAD
 func (s *Server) readConfig(ctx context.Context) (*config.Config, error) {
 	configMap, err := config.ReadConfig(ctx, s.clusterClient, s.configMapRef)
-=======
-// Example ConfigMap
-//
-// The secret is a reference to a secret with a 'token' key.
-//
-// ---
-// apiVersion: v1
-// kind: ConfigMap
-// metadata:
-//   name: branch-planner
-// data:
-//   # Secret to use to use GitHub API.
-//   # Key in the secret: token
-//   secretNamespace: flux-system
-//   secretName: branch-planner-token
-//   # List of Terraform resources
-//   resources: |-
-//     - namespace: default
-//       name: tf1
-//     - namespace: default
-//       name: tf2
-//     - namespace: infra
-//       name: tfcore
-//     - namespace: team-a
-//       name: helloworld-tf
 
-type Config struct {
-	Resources       []client.ObjectKey
-	SecretNamespace string
-	SecretName      string
-}
-
-func (s *Server) readConfig(ctx context.Context) (*Config, error) {
-	configMap := &corev1.ConfigMap{}
-	err := s.clusterClient.Get(ctx, s.configMapRef, configMap)
-	if err != nil {
-		return nil, fmt.Errorf("unable to get ConfigMap: %w", err)
-	}
-
-	config := &Config{}
-	config.SecretNamespace = configMap.Data["secretNamespace"]
-	config.SecretName = configMap.Data["secretName"]
-	resourceData := configMap.Data["resources"]
-
-	if config.SecretNamespace == "" {
-		config.SecretNamespace = "default"
-	}
-
-	err = yaml.Unmarshal([]byte(resourceData), &config.Resources)
->>>>>>> 3d5e20e2
-	if err != nil {
-		return nil, fmt.Errorf("unable to read ConfigMap: %w", err)
-	}
-
-	return &configMap, nil
+	return &configMap, err
 }